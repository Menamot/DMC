import numbers
import numpy as np
import pandas as pd     
import matplotlib.pyplot as plt
import skfuzzy as fuzz

from itertools import product
from itertools import combinations

from sklearn.cluster import KMeans
from sklearn.metrics import confusion_matrix
from sklearn.utils import check_random_state
from sklearn.preprocessing import LabelEncoder
from sklearn.model_selection import GridSearchCV
from sklearn.tree import DecisionTreeClassifier
from sklearn.base import BaseEstimator, ClassifierMixin
from sklearn.utils._param_validation import Interval, StrOptions
from sklearn.utils.validation import check_X_y, check_array, check_is_fitted
from sklearn.preprocessing import KBinsDiscretizer
<<<<<<< HEAD
from itertools import product
from sklearn.metrics import make_scorer

#test
=======


>>>>>>> 63cf1c73
class DMC(BaseEstimator, ClassifierMixin):
    _parameter_constraints: dict = {
        "N": [Interval(numbers.Integral, 1, None, closed="left")],
        "T": [Interval(numbers.Integral, 2, None, closed="left"), StrOptions({"auto"})],
        "m": [Interval(numbers.Real,1,None, closed="neither")],
        "discretization": [StrOptions({"kmeans", "DT", "KBins", "cmeans"})],
        "L": ["array-like", None],
        "box": ["array-like", None],
        "random_state": ["random_state"],
<<<<<<< HEAD
        "min_samples_leaf":[Interval(numbers.Integral, 1, None, closed="left"),StrOptions({"auto"})],
        "ccp_alpha":[Interval(numbers.Real, 0, None, closed="left")],
        "n_bins": [Interval(numbers.Integral, 2, None, closed="left"),StrOptions({"auto"})]
=======
        "min_samples_leaf": [Interval(numbers.Integral, 1, None, closed="left"), StrOptions({"auto"})],
        "ccp_alpha": [Interval(numbers.Real, 0, None, closed="left")],
        "n_bins": [Interval(numbers.Integral, 5, None, closed="left"), StrOptions({"auto"})]
>>>>>>> 63cf1c73

        }
    def __init__(
            self,
            T="auto",
            m=1.5,
            N=1000,
            discretization='kmeans', 
            L=None,
            box=None,
            random_state=None,
            option_info=False,
            min_samples_leaf="auto", #for treee
            ccp_alpha=0, #for treee
            n_bins="auto" #for kbins
    ):
        """
        Initialize the DMC model.

        Parameters:
        N : int, default=1000
            Maximum number of iterations for the algorithm
        T : int or str, default='auto'
            Number of  discrete profiles. Must be an integer greater than or equal to 2. or 'auto' for automatic determination.
        discretization : str, default='kmeans'
            Method of discretization to use. Must be 'kmeans' or 'DT'(decision tree).
        L : array-like or None, default=None
            Loss function, default is zero-one loss.
        box : array-like or None, default=None
            Box constraints for the piStar.
        random_state : int, RandomState instance or None, default=None
            Seed for random number generator for reproducibility.
        min_samples_leaf: int [0,infity), default="auto"
            The minimum number of samples required to be at a leaf node. A split point at any depth will only be considered if it leaves at least  (only for DT):
        ccp_alpha: non negative float, default="auto"
            Complexity parameter used for Minimal Cost-Complexity Pruning

        n_bins:int default="auto"
            The number of bins to produce.s
        """
        self.piStar = None
        self.piTrain = None
        self.pHat = None
        self.T = T
        self.N = N
        self.L = L
        self.m = m
        self.discretization = discretization
        self.box = box
        self.label_encoder = LabelEncoder()

        self.random_state = random_state
        self.min_samples_leaf = min_samples_leaf
        self.ccp_alpha = ccp_alpha
        self.option_info = option_info
        self.n_bins = n_bins
        
        self._validate_params()

    def fit(self, X, y, **paramT):
        self.random_state = check_random_state(self.random_state)
        if isinstance(X, pd.DataFrame):
            X = X.to_numpy()
        if isinstance(y, pd.DataFrame): # Convert y to a numpy array if is a Dataframe
            y = y.to_numpy().ravel()  # Use ravel() to make sure that y is one-dimensional

        y_encoded = self.label_encoder.fit_transform(y)

        K = len(np.unique(y_encoded))
        if self.L is None:
            self.L = np.ones((K, K)) - np.eye(K)

        if self.discretization == 'kmeans':
            if self.T == 'auto':
                if self.option_info is True:
                    print('Calculate T_optimal... ', end='')
                self.T = self.get_T_optimal(X, y_encoded, **paramT)['T']
                if self.option_info is True:
                    print('Finish')
            self.discretization_model = KMeans(n_clusters=self.T,random_state=self.random_state)
            self.discretization_model.fit(X)
            self.discrete_profiles = self.discretization_model.labels_
<<<<<<< HEAD

        if self.discretization == "DT":
            #Consider the situation when t="auto"
            #clf = DecisionTreeClassifier()
            #path=clf.cost_complexity_pruning_path(X, y_encoded)
            #ccp_alphas, impurities = path.ccp_alphas, path.impurities
            #self.ccp_alpha=np.random.choice(ccp_alphas)
            if self.min_samples_leaf=='auto':
                self.min_samples_leaf = self.get_Tree_optimal(X, y_encoded)['min_samples_leaf']
=======
            self.pHat = compute_pHat(self.discrete_profiles, y_encoded, K, self.T)
            
        elif self.discretization == "DT":
            # Consider the situation when t="auto"
            clf = DecisionTreeClassifier()
            path=clf.cost_complexity_pruning_path(X, y_encoded)
            ccp_alphas, impurities = path.ccp_alphas, path.impurities

            if self.min_samples_leaf == 'auto' or self.ccp_alpha == 'auto':
                parameters_tree = self.get_Tree_optimal(X, y_encoded, alphas=ccp_alphas)
            if self.min_samples_leaf == 'auto':
                self.min_samples_leaf = parameters_tree['min_samples_leaf']
            if self.ccp_alpha == 'auto':
                self.ccp_alpha = parameters_tree['ccp_alpha']
>>>>>>> 63cf1c73
                #self.min_samples_leaf=parameters_tree['min_samples_leaf']

            self.discretization_model = DecisionTreeClassifier(ccp_alpha=0, 
                                           class_weight="balanced", 
                                           criterion='entropy', 
                                           min_samples_leaf= self.min_samples_leaf,
                                        max_features= 'sqrt',
                                           splitter='best',
                                           random_state=self.random_state).fit(X, y_encoded)
            
            self.discrete_profiles=self.discretisation_DT(X, self.discretization_model)
            self.T=self.discretization_model.get_n_leaves()
            self.pHat = compute_pHat(self.discrete_profiles, y_encoded, K, self.T)
            
        elif self.discretization == "KBins":
            if self.n_bins == "auto":
                self.n_bins = self.get_nbins_optimal(X,y_encoded)["n_bins"]
            print("fin")
            self.discretization_model = KBinsDiscretizer(n_bins=self.n_bins, encode='onehot', strategy='uniform')
            self.discretization_model.fit(X)
            onehotarrays = self.discretization_model.transform(X).toarray()
            self.discrete_profiles, self.T = self.map_binary_to_int(onehotarrays)
            self.pHat = compute_pHat(self.discrete_profiles, y_encoded, K, self.T)
            
        elif self.discretization == "cmeans":
            self.cntr, u, _, _, _, _, _ = fuzz.cluster.cmeans(
                X.T,  # 转置数据，因为算法期望数据是以列为特征的
                c=self.T,  # 聚类的数量
                m=self.m,  # 隶属度的模糊系数
                error=0.005,  # 停止条件
                maxiter=2000,  # 最大迭代次数
                init=None  # 初始化聚类中心
            )
            self.pHat = compute_pHat_with_cmeans(u, y_encoded, K)
        
        self.piTrain = compute_pi(y_encoded, K)
        self.piStar = compute_piStar(self.pHat, y_encoded, K, self.L, self.T, self.N, 0, self.box)[0]
        self._is_fitted = True
        self.classes_ = np.unique(y_encoded)
        self.X_ = X
        self.y_ = y

        return self

    def predict(self, X, pi=None):
        check_is_fitted(self, ['X_', 'y_', 'classes_'])
        if pi is None:
            pi = self.piStar
        #print(predict_profile_label(pi, self.pHat, self.L))
        if self.discretization=="kmeans":
            discrete_profiles=self.discretization_model.predict(X)

        elif self.discretization=="DT":
            discrete_profiles=self.discretisation_DT(X, self.discretization_model)

        elif self.discretization=="KBins":
            onehotarrays=self.discretization_model.transform(X).toarray()
            discrete_profiles,self.T=self.map_binary_to_int(onehotarrays)

        elif self.discretization == 'cmeans':
            u_pred, _, _, _, _, _ = fuzz.cluster.cmeans_predict(X.T, self.cntr, m=self.m, error=0.005, maxiter=1000)
            prob = delta_proba_U(u_pred, self.pHat, pi, self.L)
            return np.argmax(prob,axis=1)

        return self.label_encoder.inverse_transform(
            predict_profile_label(pi, self.pHat, self.L)[discrete_profiles]
        )

    def predict_prob(self, X, pi=None):
        #I think we have to change this
        check_is_fitted(self)
        if pi is None:
            pi = self.piStar
        if self.discretization == 'kmeans':
            lambd = (pi.reshape(-1, 1) * self.L).T @ self.pHat
            prob = lambd / np.sum(lambd, axis=0)
            return prob[:, self.discretization_model.predict(X)].T
        elif self.discretization == 'cmeans':
            u_pred, _, _, _, _, _ = fuzz.cluster.cmeans_predict(X.T, self.cntr, m=self.m, error=0.005, maxiter=1000)
            prob = delta_proba_U(u_pred, self.pHat, pi, self.L)
            return prob

    def get_T_optimal(self, X, y, T_start=10, T_end=150, T_step=140):
        param_grid = {
            'T': np.linspace(T_start, T_end, T_step, dtype=int)
        }
        grid_search = GridSearchCV(estimator=self, param_grid=param_grid, cv=2,scoring=gloabl_risk, error_score='raise')
        grid_search.fit(X, y)
        return grid_search.best_params_
    
    def get_Tree_optimal(self,X,y):
        parameters={"min_samples_leaf":np.linspace(4, 100, 20, dtype=int)}
        grid_search = GridSearchCV(estimator=self, param_grid=parameters, cv=2,scoring=gloabl_risk)
        grid_search.fit(X, y)
        return grid_search.best_params_
    # Function set_params and get_params are used to gridsearchCV in sklearn

    def get_nbins_optimal(self,X,y):
        param_grid = {
            'n_bins': np.linspace(2, 7, 1, dtype=int)
        }
        grid_search = GridSearchCV(estimator=self, param_grid=param_grid, cv=2)
        grid_search.fit(X, y)
        return grid_search.best_params_
    
    def set_params(self, **params):
        for parameter, value in params.items():
            setattr(self, parameter, value)
        return self

    def get_params(self, deep=True):
        return {"T": self.T, "N": self.N,"discretization":self.discretization,"L":self.L,
                "random_state":self.random_state,"box":self.box,"option_info":self.option_info,
                "min_samples_leaf":self.min_samples_leaf,
                "n_bins":self.n_bins}
       
    def discretisation_DT(self,X, modele) :
        '''
        Parameters
        ----------
        X : DataFrame
        Features.
        modele : Decision Tree Classifier Model
        Decidion Tree model.

        Returns
        -------
        Xdiscr : Vector
            Discretised features.

        '''
        Xdiscr = DecisionTreeClassifier.apply(modele, X, check_input=True)
         # Obtener los índices únicos y su inversa
        valores_unicos, inversa = np.unique(Xdiscr, return_inverse=True)
    
        # Crear un mapeo de índices únicos a valores enteros consecutivos
        mapeo = {valor: indice  for indice, valor in enumerate(valores_unicos)}
    
        # Mapear los valores originales de Xdiscr a sus equivalentes enteros consecutivos
        Xdiscr_enteros = np.array([mapeo[valor] for valor in Xdiscr])
        return Xdiscr_enteros

    def map_binary_to_int(self,array_binary,l=None):

        '''
        funcion que mapea un array binario (0,1,...,0,1) hacia un entero 0,1,..,2^l-1
        input:
        array_binary: array like:
        array binario

        l: int:
        length of the array
        '''
        l=len(array_binary[0])
        combinaciones = list(product([0, 1], repeat=l))

        diccionario_combinaciones = {tuple(comb): i for i, comb in enumerate(combinaciones)}
        enteros_mapeados = [diccionario_combinaciones[tuple(fila)] for fila in list(array_binary)]
        return np.array(enteros_mapeados), len(combinaciones)


def compute_pi(y: np.ndarray, K: int):
    """
    Parameters
    ----------
    y : ndarray of shape (n_samples,)
        Labels

    K : int
        Number of classes

    Returns
    -------
    pi : ndarray of shape (K,)
        Proportion of classes
    """
    pi = np.zeros(K)
    total_count = len(y)

    for k in range(K):
        pi[k] = np.sum(y == k) / total_count
    return pi


def compute_pHat(XD: np.ndarray, y: np.ndarray, K: int, T: int):
    """
    Parameters
    ----------
    XD : ndarray of shape (n_samples,)
        Labels of profiles for each data point

    y : ndarray of shape (n_samples,)
        Labels

    K : int
        Number of classes

    T : int
        Number of profiles

    Returns
    -------
    pHat : ndarray of shape(K, n_profiles)
    """
    pHat = np.zeros((K, T))

    for k in range(K):
        Ik = np.where(y == k)[0]
        mk = len(Ik)
        pHat[k] = np.bincount(XD[Ik], minlength=T)/mk
        #Count number of occurrences of each value in array of non-negative ints.
    return pHat


def compute_pHat_with_cmeans(u, YRTrain, K):
    T = u.shape[0]
    pHat = np.zeros((K, T))
    for k in range(K):
        Ik = np.where(YRTrain == k)[0]
        mk = Ik.size
        for t in range(T):
            if mk > 0:  # 确保分母不为零
                pHat[k, t] = np.sum(u[t, Ik]) / mk
    return pHat


def delta_proba_U(U, pHat, pi, L, methode='before', temperature=0):
    '''
    Parameters
    ----------
    U : Array

    pHat : Array of floats
        Probability estimate of observing the features profile.
    pi : Array of floats
        Real class proportions.
    L : Array
        Loss function.

    Returns
    -------
    Yhat : Vector
        Predicted labels.
    '''

    def softmin_with_temperature(X, temperature=1.0, axis=1):
        X = -X
        X_max = np.max(X, axis=axis, keepdims=True)
        X_adj = X - X_max

        # 计算带温度参数的softmax
        exp_X_adj = np.exp(X_adj / temperature)
        softmax_output = exp_X_adj / np.sum(exp_X_adj, axis=axis, keepdims=True)

        return softmax_output

    lambd = U.T @ ((pi.T * L).T @ pHat).T

    if methode == 'softmin':
        prob = softmin_with_temperature(lambd, temperature)

    elif methode == 'argmin':
        prob = np.zeros_like(lambd)
        rows = np.arange(lambd.shape[0])
        cols = np.argmin(lambd, axis=1)
        prob[rows, cols] = 1

    elif methode == 'proportion':
        prob = 1 - np.divide(lambd, np.sum(lambd, axis=1)[:, np.newaxis])

    elif methode == 'before':
        prob = 1 - np.divide(lambd, np.sum(lambd, axis=1)[:, np.newaxis])

    elif methode == 'after':
        prob_init = 1 - np.divide(lambd, np.sum(lambd, axis=1)[:, np.newaxis])
        index = np.argmax(prob_init, axis=1)
        prob = np.zeros_like(prob_init)
        prob[np.arange(index.shape[0]), index] = 1
    return prob


def compute_conditional_risk(y_true: np.ndarray, y_pred: np.ndarray, K: int, L: np.ndarray):
    '''
    Function to compute the class-conditional risks.
    Parameters
    ----------
    YR : DataFrame
        Real labels.
    Yhat : Array
        Predicted labels.
    K : int
        Number of classes.
    L : Array
        Loss Function.

    Returns
    -------
    R : Array of floats
        Conditional risks.
    confmat : Matrix
        Confusion matrix.
    '''
    Labels=[i for i in range(K)]
    confmat=confusion_matrix(np.array(y_true),np.array(y_pred),normalize='true',labels=Labels)
    R=np.sum(np.multiply(L, confmat),axis=1)

   # Is only the confuns 
    
    return R, confmat

def score_global_risk(y_true,y_pred):
    k=len(np.unique(y_true))
    L = np.ones((k, k)) - np.eye(k)
    pi=compute_pi(y_true, k)
    R,M=compute_conditional_risk(y_true, y_pred, k, L)
    score=np.sum(R * pi)
    return score

gloabl_risk=make_scorer(score_global_risk,greater_is_better=False)

def compute_global_risk(R, pi):
    """
    Parameters
    ----------
    R : ndarray of shape (K,)
        Conditional risk
    pi : ndarray of shape (K,)
        Proportion of classes

    Returns
    -------
    r : float
        Global risk.
    """

    r = np.sum(R * pi)

    return r


def predict_profile_label(pi, pHat, L):
    lambd = (pi.reshape(-1, 1) * L).T @ pHat
    lbar = np.argmin(lambd, axis=0)
    return lbar

def proj_simplex_Condat(K, pi):
    """
    This function is inspired from the article: L.Condat, "Fast projection onto the simplex and the 
    ball", Mathematical Programming, vol.158, no.1, pp. 575-585, 2016.
    Parameters
    ----------
    K : int
        Number of classes.
    pi : Array of floats
        Vector to project onto the simplex.

    Returns
    -------
    piProj : List of floats
        Priors projected onto the simplex.

    """

    linK = np.linspace(1, K, K)
    piProj = np.maximum(pi - np.max(((np.cumsum(np.sort(pi)[::-1]) - 1) / (linK[:]))), 0)
    piProj = piProj / np.sum(piProj)
    return piProj

def graph_convergence(V_iter):
    '''
    Parameters
    ----------
    V_iter : List
        List of value of V at each iteration n.

    Returns
    -------
    Plot
        Plot of V_pibar.

    '''

    figConv = plt.figure(figsize=(8, 4))
    plt_conv = figConv.add_subplot(1, 1, 1)
    V = V_iter.copy()
    V.insert(0, np.min(V))
    font = {'weight': 'normal', 'size': 16}
    plt_conv.plot(V, label='V(pi(n))')
    plt_conv.set_xscale('log')
    plt_conv.set_ylim(np.min(V), np.max(V) + 0.01)
    plt_conv.set_xlim(10 ** 0)
    plt_conv.set_xlabel('Interation n', fontdict=font)
    plt_conv.set_title('Maximization of V over U', fontdict=font)
    plt_conv.grid(True)
    plt_conv.grid(which='minor', axis='x', ls='-.')
    plt_conv.legend(loc=2, shadow=True)

def num2cell(a):
    if type(a) is np.ndarray:
        return [num2cell(x) for x in a]
    else:
        return a

def proj_onto_polyhedral_set(pi, Box, K) :
    '''
    Parameters
    ----------
    pi : Array of floats
        Vector to project onto the box-constrained simplex.
    Box : Array
        {'none', matrix} : Box-constraint on the priors.
    K : int
        Number of classes.

    Returns
    -------
    piStar : Array of floats
            Priors projected onto the box-constrained simplex.

    '''
    
    # Verification of constraints
    for i in range(K) :
        for j in range(2) :
            if Box[i,j] < 0 :
                Box[i,j] = 0
            if Box[i,j] > 1 :
                Box[i,j] = 1

    # Generate matrix G:
    U = np.concatenate((np.eye(K), -np.eye(K), np.ones((1,K)), -np.ones((1,K))))            
    eta = Box[:,1].tolist() + (-Box[:,0]).tolist() + [1] + [-1]

    n = U.shape[0]
    
    G = np.zeros((n,n))
    for i in range(n) :
        for j in range(n) :
            G[i,j] = np.vdot(U[i,:],U[j,:])
    
    
    # Generate subsets of {1,...,n}:
    M = (2**n)-1
    I = num2cell(np.zeros((1,M)))
    
    i = 0
    for l in range(n) :
        T = list(combinations(list(range(n)), l+1))
        for p in range(i,i+len(T)) :
            I[0][p] = T[p-i]
        i = i+len(T)
            
        
    # Algorithm    
        
    for m in range(M) :
        Im = I[0][m]
 
        Gmm = np.zeros((len(Im), len(Im)))
        ligne = 0
        for i in Im :
            colonne = 0
            for j in Im :
                Gmm[ligne,colonne] = G[i,j]
                colonne += 1
            ligne +=1
        

        if np.linalg.det(Gmm)!=0 :
            
            nu = np.zeros((2*K+2,1))
            w = np.zeros((len(Im),1))
            for i in range(len(Im)) :
                w[i] = np.vdot(pi,U[Im[i],:]) - eta[Im[i]]
            
            S = np.linalg.solve(Gmm,w) 
            
            for e in range(len(S)) :
                nu[Im[e]] = S[e]
            
            
            if np.any(nu<-10**(-10)) == False  :
                A = G.dot(nu)
                z = np.zeros((1,2*K+2))
                for j in range(2*K+2) :
                    z[0][j] = np.vdot(pi,U[j,:]) - eta[j] - A[j]
                    
                    
                if np.all(z<=10**(-10)) == True :
                    pi_new = pi
                    for i in range(2*K+2) :
                        pi_new = pi_new - nu[i]*U[i,:]

    piStar = pi_new

    # Remove noisy small calculus errors:
    piStar = piStar/piStar.sum()
    
    return piStar

def proj_onto_U(pi, Box, K) :
    '''
    Parameters
    ----------
    pi : Array of floats
        Vector to project onto the box-constrained simplex..
    Box : Matrix
        {'none', matrix} : Box-constraint on the priors.
    K : int
        Number of classes.

    Returns
    -------
    pi_new : Array of floats
            Priors projected onto the box-constrained simplex.

    '''
    
    check_U = 0
    if pi.sum() ==1 :
        for k in range(K) :
            if (pi[0][k] >= Box[k,0]) & (pi[0][k] <= Box[k,1]) :
                check_U = check_U + 1
    
    if check_U == K :
        pi_new = pi

      
    if check_U < K :
        pi_new = proj_onto_polyhedral_set(pi, Box, K)
    
    return pi_new



def compute_piStar(pHat, y_train, K, L, T, N, optionPlot, Box):
    """
    Parameters
    ----------
    pHat : Array of floats
        Probability estimate of observing the features profile in each class.
    y_train : Dataframe
        Real labels of the training set.
    K : int
        Number of classes.
    L : Array
        Loss Function.
    T : int
        Number of discrete profiles.
    N : int
        Number of iterations in the projected subgradient algorithm.
    optionPlot : int {0,1}
        1 plots figure,   0: does not plot figure.
    Box : Array
        {'none', matrix} : Box-constraints on the priors.

    Returns
    -------
    piStar : Array of floats
        Least favorable priors.
    rStar : float
        Global risks.
    RStar : Array of float
        Conditional risks.
    V_iter : Array
        Values of the V function at each iteration.
    stockpi : Array
        Values of pi at each iteration.

    """
    # IF BOX-CONSTRAINT == NONE (PROJECTION ONTO THE SIMPLEX)
    if Box is None:
        pi = compute_pi(y_train, K).reshape(1, -1)
        rStar = 0
        piStar = pi
        RStar = 0

        V_iter = []
        stockpi = np.zeros((K, N))

        for n in range(1, N + 1):
            # Compute subgradient R at point pi (see equation (21) in the paper)
            lambd = np.dot(L, pi.T * pHat)
            R = np.zeros((1, K))

            mu_k = np.sum(L[:, np.argmin(lambd, axis=0)] * pHat, axis=1)
            R[0,:] = mu_k
            stockpi[:,n-1] = pi[0,:]

            r = compute_global_risk(R, pi)
            V_iter.append(r)
            if r > rStar:
                rStar = r
                piStar = pi
                RStar = R
                # Update pi for iteration n+1
            gamma = 1 / n
            eta = np.maximum(float(1), np.linalg.norm(R))
            w = pi + (gamma / eta) * R
            pi = proj_simplex_Condat(K, w)

        # Check if pi_N == piStar
        lambd = np.dot(L, pi.T * pHat)
        R = np.zeros((1, K))

        mu_k = np.sum(L[:, np.argmin(lambd, axis=0)] * pHat, axis=1)
        R[0,:] = mu_k
        stockpi[:,n-1] = pi[0,:]

        r = compute_global_risk(R, pi)
        if r > rStar:
            rStar = r
            piStar = pi
            RStar = R

        if optionPlot == 1:
            graph_convergence(V_iter)

    # IF BOX-CONSTRAINT
    if Box is not None:
        pi = compute_pi(y_train, K).reshape(1, -1)
        rStar = 0
        piStar = pi
        RStar = 0

        V_iter = []
        stockpi = np.zeros((K, N))

        for n in range(1, N + 1):
            # Compute subgradient R at point pi (see equation (21) in the paper)
            lambd = np.dot(L, pi.T * pHat)
            R = np.zeros((1, K))

            mu_k = np.sum(L[:, np.argmin(lambd, axis=0)] * pHat, axis=1)
            R[0,:] = mu_k
            stockpi[:,n-1] = pi[0,:]

            r = compute_global_risk(R, pi)
            V_iter.append(r)
            if r > rStar:
                rStar = r
                piStar = pi
                RStar = R
                # Update pi for iteration n+1
            gamma = 1 / n
            eta = np.maximum(float(1), np.linalg.norm(R))
            w = pi + (gamma / eta) * R
            pi = proj_onto_U(w, Box, K)

        # Check if pi_N == piStar
        lambd = np.dot(L, pi.T * pHat)
        R = np.zeros((1, K))

        mu_k = np.sum(L[:, np.argmin(lambd, axis=0)] * pHat, axis=1)
        R[0,:] = mu_k
        stockpi[:,n-1] = pi[0,:]
            
        r = compute_global_risk(R, pi)
        if r > rStar:
            rStar = r
            piStar = pi
            RStar = R

        if optionPlot == 1:
            graph_convergence(V_iter)

    return piStar, rStar, RStar, V_iter, stockpi















<|MERGE_RESOLUTION|>--- conflicted
+++ resolved
@@ -17,15 +17,10 @@
 from sklearn.utils._param_validation import Interval, StrOptions
 from sklearn.utils.validation import check_X_y, check_array, check_is_fitted
 from sklearn.preprocessing import KBinsDiscretizer
-<<<<<<< HEAD
 from itertools import product
 from sklearn.metrics import make_scorer
 
 #test
-=======
-
-
->>>>>>> 63cf1c73
 class DMC(BaseEstimator, ClassifierMixin):
     _parameter_constraints: dict = {
         "N": [Interval(numbers.Integral, 1, None, closed="left")],
@@ -35,15 +30,9 @@
         "L": ["array-like", None],
         "box": ["array-like", None],
         "random_state": ["random_state"],
-<<<<<<< HEAD
         "min_samples_leaf":[Interval(numbers.Integral, 1, None, closed="left"),StrOptions({"auto"})],
         "ccp_alpha":[Interval(numbers.Real, 0, None, closed="left")],
         "n_bins": [Interval(numbers.Integral, 2, None, closed="left"),StrOptions({"auto"})]
-=======
-        "min_samples_leaf": [Interval(numbers.Integral, 1, None, closed="left"), StrOptions({"auto"})],
-        "ccp_alpha": [Interval(numbers.Real, 0, None, closed="left")],
-        "n_bins": [Interval(numbers.Integral, 5, None, closed="left"), StrOptions({"auto"})]
->>>>>>> 63cf1c73
 
         }
     def __init__(
@@ -126,7 +115,6 @@
             self.discretization_model = KMeans(n_clusters=self.T,random_state=self.random_state)
             self.discretization_model.fit(X)
             self.discrete_profiles = self.discretization_model.labels_
-<<<<<<< HEAD
 
         if self.discretization == "DT":
             #Consider the situation when t="auto"
@@ -136,22 +124,6 @@
             #self.ccp_alpha=np.random.choice(ccp_alphas)
             if self.min_samples_leaf=='auto':
                 self.min_samples_leaf = self.get_Tree_optimal(X, y_encoded)['min_samples_leaf']
-=======
-            self.pHat = compute_pHat(self.discrete_profiles, y_encoded, K, self.T)
-            
-        elif self.discretization == "DT":
-            # Consider the situation when t="auto"
-            clf = DecisionTreeClassifier()
-            path=clf.cost_complexity_pruning_path(X, y_encoded)
-            ccp_alphas, impurities = path.ccp_alphas, path.impurities
-
-            if self.min_samples_leaf == 'auto' or self.ccp_alpha == 'auto':
-                parameters_tree = self.get_Tree_optimal(X, y_encoded, alphas=ccp_alphas)
-            if self.min_samples_leaf == 'auto':
-                self.min_samples_leaf = parameters_tree['min_samples_leaf']
-            if self.ccp_alpha == 'auto':
-                self.ccp_alpha = parameters_tree['ccp_alpha']
->>>>>>> 63cf1c73
                 #self.min_samples_leaf=parameters_tree['min_samples_leaf']
 
             self.discretization_model = DecisionTreeClassifier(ccp_alpha=0, 
